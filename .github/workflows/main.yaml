# Built from:
# https://docs.github.com/en/actions/guides/building-and-testing-python
# https://github.com/snok/install-poetry#workflows-and-tips
---
name: Build and test mixs

on: [pull_request]

jobs:
  test:

    runs-on: ubuntu-latest
    strategy:
      matrix:
        python-version: ["3.10"]

    steps:

      - name: Checkout
        uses: actions/checkout@v4

      - name: Set up Python ${{ matrix.python-version }}
        uses: actions/setup-python@v5
        with:
          python-version: ${{ matrix.python-version }}

      - name: Install Poetry
        uses: snok/install-poetry@v1

<<<<<<< HEAD
      - name: Install dependencies
        run: poetry install --no-interaction --no-root

      - name: Install project
        run: poetry install --no-interaction

=======
>>>>>>> da80f7c4
      - name: Run release SOP
        run: make install clean all all-assets test<|MERGE_RESOLUTION|>--- conflicted
+++ resolved
@@ -27,14 +27,5 @@
       - name: Install Poetry
         uses: snok/install-poetry@v1
 
-<<<<<<< HEAD
-      - name: Install dependencies
-        run: poetry install --no-interaction --no-root
-
-      - name: Install project
-        run: poetry install --no-interaction
-
-=======
->>>>>>> da80f7c4
       - name: Run release SOP
         run: make install clean all all-assets test